import abc
import cmath
import logging
import tkinter as tk
from tkinter import ttk

import numpy as np
from matplotlib import patches
from matplotlib import ticker
from matplotlib.backend_bases import MouseButton
from matplotlib.backends.backend_tkagg import (
    FigureCanvasTkAgg)
from matplotlib.figure import Figure

logging.basicConfig(level=logging.INFO)


class GUIBlock(abc.ABC):
    """
    An abstract base class for
    """
    root = tk.Tk()

    style = ttk.Style(root)
    style.configure('Header.TLabel', font=('Helvetica', 14))
    style.configure('SubHeader.TLabel', font=('Helvetica', 12))
    style.configure('Text.TLabel', font=('Helvetica', 12))
    style.configure('Text.TRadiobutton', font=('Helvetica', 12))

    phi = tk.DoubleVar(root, name='Phi', value=0.)
    voltage = tk.DoubleVar(root, name='VoltageRMS', value=1.)
    current = tk.DoubleVar(root, name='CurrentRMS', value=1.)

    _gui_block_instances = set()

    def __init__(self, parent):
        super().__init__()

        self._gui_block_instances.add(self)

        self.frame = ttk.Frame(parent)

        self.log = logging.getLogger(self.__class__.__name__)
        self.log.setLevel(logging.DEBUG)

    def __getattr__(self, item):
        if item in {'pack', 'grid', 'place'}:
            pass_through_f = getattr(self.frame, item)
            return pass_through_f

    @classmethod
    def init(cls):
        for inst in cls._gui_block_instances:
            inst._setup()

    def _setup(self):
        """
        Method to allow metaclasses to control the setup workflow
        """
        self.setup()

    def setup(self):
        """
        An optional method for running additional setup code after __init__
        """


class GraphBlock(GUIBlock, metaclass=abc.ABCMeta):
    """
    An abstract base class for GUI blocks which are matplotlib graphs
    """

    def __init__(self, *args, **kwargs):
        super().__init__(*args, **kwargs)

        self.canvas = None
        self.transient_plot_objects = []

        self.phi.trace_add('write', self._refresh)

    def _setup(self, *_):
        super()._setup()

        self.refresh()

        self.canvas.draw()

    def _refresh(self, *_):
        for _ in range(len(self.transient_plot_objects)):
            self.transient_plot_objects.pop().remove()

        self.refresh()

        self.canvas.draw()

    def create_canvas(self, fig: Figure) -> FigureCanvasTkAgg:
        """
        From a given matplotlib Figure, create and return a canvas which has been added to the
        .
        """
        canvas = FigureCanvasTkAgg(fig, master=self.frame)  # A tk.DrawingArea.
        canvas.get_tk_widget().pack(side=tk.TOP, fill=tk.BOTH, expand=True)
        return canvas

    @abc.abstractmethod
    def setup(self): ...

    @abc.abstractmethod
    def refresh(self): ...


class QuadrantViewer(GraphBlock):
    DIMENSIONS = 7, 7
<<<<<<< HEAD

    def __init__(self, *args, **kwargs):
        super().__init__(*args, **kwargs)
=======
>>>>>>> f194dd08

        self.ax = None
        self._button_held = False
        self.phi_str = tk.StringVar(name='PhiStr', value=f"{self.phi.get():z5.2f}")

        self.phi.trace_add('write', lambda *_: self.phi_str.set(f"{self.phi.get():z5.2f}"))

    def setup(self):
        fig = Figure(figsize=self.DIMENSIONS, dpi=100)
        self.canvas = self.create_canvas(fig)
        self.canvas.mpl_connect('button_press_event', self._button_press_handler)
        self.canvas.mpl_connect('button_release_event', self._button_release_handler)
        self.canvas.mpl_connect('motion_notify_event', self._motion_notify_handler)

        self.ax = fig.add_subplot(111, xticks=[0], yticks=[0])

        self.ax.xaxis.set_minor_locator(ticker.MultipleLocator(0.5))
        self.ax.xaxis.set_minor_formatter('{x:.1f}')

        self.ax.yaxis.set_minor_locator(ticker.MultipleLocator(0.5))
        self.ax.yaxis.set_minor_formatter('{x:.1f}')

        self.ax.grid(visible=True)

        # Plot lines on graph
        phi_array = np.linspace(0, 2 * np.pi, 100)
        self.ax.plot(np.sin(phi_array), np.cos(phi_array), 'k')

        self.ax.annotate('+P', xy=(0.94, 0.51), xycoords='axes fraction')
        self.ax.annotate('-P', xy=(0.01, 0.51), xycoords='axes fraction')
        self.ax.annotate('+Q  (OverExcited)', xy=(0.45, 0.96), xycoords='axes fraction')
        self.ax.annotate('-Q  (UnderExcited)', xy=(0.46, 0.02), xycoords='axes fraction')

        self.ax.set_xlim(-1.4, 1.4)
        self.ax.set_ylim(-1.4, 1.4)

    def _button_press_handler(self, event):
        if event.button == MouseButton.LEFT:
            self._button_held = True
            self._recalculate_phi(event)

    def _button_release_handler(self, event):
        if event.button == MouseButton.LEFT:
            self._button_held = False

    def _motion_notify_handler(self, event):
        if self._button_held:
            self._recalculate_phi(event)

    def _recalculate_phi(self, event):
        if event.inaxes:
            self.phi.set(np.arctan2(event.ydata, event.xdata))
            apparent_power = min(1., (event.ydata ** 2 + event.xdata ** 2) ** 0.5)
            self.current.set(apparent_power / self.voltage.get())

    def refresh(self):
        apparent_power = self.voltage.get() * self.current.get()

        arc_radius = 0.1
        if apparent_power > arc_radius:
            # Plot angle arc
            angle_deg = np.rad2deg(self.phi.get())
            theta1, theta2 = 0, angle_deg
            if angle_deg < 0:
                theta1, theta2 = theta2, theta1
            e2 = patches.Arc((0, 0), arc_radius * 2, arc_radius * 2,
                             theta1=theta1, theta2=theta2, linewidth=1, color='gray', alpha=0.8)
            self.transient_plot_objects.append(e2)
            self.ax.add_patch(e2)

        # Convert phi to rectangular and plot the vector
        x = apparent_power * np.cos(self.phi.get())
        y = apparent_power * np.sin(self.phi.get())
        self.transient_plot_objects.append(self.ax.plot([0, x], [0, y], '--', color='gray')[0])
        self.transient_plot_objects.append(self.ax.plot(x, y, 'r.', markersize=10)[0])

        # Label with the value of phi
        self.transient_plot_objects.append(self.ax.text(0.02, 0.02, f'φ = {self.phi_str.get()}', fontfamily='monospace'))


class WaveformViewer(GraphBlock):
    """
    The section of the GUI which displays the
    """
    DIMENSIONS = 6, 9
    MIN_TIME, MAX_TIME = -10, 30
    PERIOD = 20
    OMEGA = 2 * np.pi / PERIOD

    SQRT_TWO = 2 ** 0.5

    def __init__(self, *args, **kwargs):
        super().__init__(*args, **kwargs)

        self.upper_ax = None
        self.middle_ax = None
        self.lower_ax = None

        self.time_array = np.linspace(self.MIN_TIME, self.MAX_TIME, 100)
        self.phase_array = np.sin(self.OMEGA * self.time_array) + 1j * np.cos(self.OMEGA * self.time_array)
<<<<<<< HEAD
=======

        super().__init__(*args, **kwargs)
>>>>>>> f194dd08

    def setup(self):
        fig = Figure(figsize=self.DIMENSIONS, dpi=100)
        self.canvas = self.create_canvas(fig)

        peak_power = (self.SQRT_TWO * self.voltage.get()) * (self.SQRT_TWO * self.current.get())

        self.upper_ax, self.middle_ax, self.lower_ax = fig.subplots(
            nrows=3, ncols=1, sharex=True, sharey=True,
            subplot_kw=dict(xticks=[0], yticks=[0],
                            xlim=(self.MIN_TIME, self.MAX_TIME),
                            ylim=(-peak_power * 1.1, peak_power * 1.1)),
        )
<<<<<<< HEAD

        self.upper_ax.xaxis.set_minor_locator(ticker.MultipleLocator(5))
        self.upper_ax.xaxis.set_minor_formatter('{x:.0f}')

=======

        self.upper_ax.xaxis.set_minor_locator(ticker.MultipleLocator(5))
        self.upper_ax.xaxis.set_minor_formatter('{x:.0f}')

>>>>>>> f194dd08
        self.upper_ax.yaxis.set_minor_locator(ticker.MultipleLocator(0.5))
        self.upper_ax.yaxis.set_minor_formatter('{x:.1f}')

        self.upper_ax.grid(visible=True)
        self.middle_ax.grid(visible=True)
        self.lower_ax.grid(visible=True)

<<<<<<< HEAD
        self.upper_ax.set_title('Voltage/Current Waveforms')
=======
        self.upper_ax.set_title('Votlage/Current Waveforms')
>>>>>>> f194dd08
        self.middle_ax.set_title('Current Decomposition')
        self.lower_ax.set_title('Power Decomposition')

        self.lower_ax.set_xlabel('Time (ms)')

        self.refresh()

        self.upper_ax.legend(loc='upper right')
        self.middle_ax.legend(loc='upper right')
        self.lower_ax.legend(loc='upper right')

    def refresh(self):
        power_sign = np.sign(np.cos(self.phi.get()))

        # Convert voltage/current rms values to phasors
        voltage_phasor = self.SQRT_TWO * self.voltage.get() + 0j
        current_phasor = self.SQRT_TWO * self.current.get() * cmath.rect(1., self.phi.get())

        # Build waveforms from phasors
        voltage_wave = np.real(voltage_phasor * self.phase_array)
        current_wave = np.real(current_phasor * self.phase_array)

        active_current_wave = np.real(np.real(current_phasor) * self.phase_array)
        reactive_current_wave = np.real(np.imag(current_phasor) * self.phase_array * 1j)
        summed_current_wave = active_current_wave + reactive_current_wave

        active_power_wave = voltage_wave * active_current_wave
        reactive_power_wave = voltage_wave * reactive_current_wave
        apparent_power_wave = voltage_wave * current_wave

        # Plot waveforms on the upper axis
        voltage_plot = self.upper_ax.plot(self.time_array, voltage_wave,
                                          'r', label='Voltage', zorder=3)[0]
        current_plot = self.upper_ax.plot(self.time_array, current_wave,
                                          'g', label='Current', alpha=1.0 if power_sign > 0 else 0.3)[0]
        current_inverse_plot = self.upper_ax.plot(self.time_array, -current_wave,
                                                  'g', alpha=0.3 if power_sign > 0 else 1.0)[0]
        self.transient_plot_objects.extend([voltage_plot, current_plot, current_inverse_plot])

        # Plot current waveforms on the middle axis
        active_current_plot = self.middle_ax.plot(self.time_array, active_current_wave,
                                                  'b', label='Active Current')[0]
        reactive_current_plot = self.middle_ax.plot(self.time_array, reactive_current_wave,
                                                    color='orange', label='Reactive Current')[0]
        summed_current_plot = self.middle_ax.plot(self.time_array, summed_current_wave,
                                                  '--k', label='Apparent Current')[0]
        self.transient_plot_objects.extend([active_current_plot, reactive_current_plot, summed_current_plot])

        # Plot power waveforms on the lower axis
        active_power_plot = self.lower_ax.plot(self.time_array, active_power_wave,
                                               'b', label='Active Power')[0]
        reactive_power_plot = self.lower_ax.plot(self.time_array, reactive_power_wave,
                                                 color='orange', label='Reactive Power')[0]
        apparent_power_wave = self.lower_ax.plot(self.time_array, apparent_power_wave,
                                                 '--k', label='Apparent Power')[0]
        self.transient_plot_objects.extend([active_power_plot, reactive_power_plot, apparent_power_wave])


class GraphOptionsPane(GUIBlock):
    def __init__(self, parent):
        super().__init__(parent)

        self.phi.trace_add('write', self._calculate_variables)
        self.voltage.trace_add('write', self._calculate_variables)
        self.current.trace_add('write', self._calculate_variables)

        variables_frame = ttk.Frame(self.frame)
        variables_frame.pack(
            side=tk.TOP, fill=tk.BOTH, expand=True)

        self.voltage_str = tk.StringVar(name='Vrms')
        self.current_str = tk.StringVar(name='Irms')
        self.cos_phi_str = tk.StringVar(name='cos(φ)')
        row_1 = [self.voltage_str, self.current_str, self.cos_phi_str]

        self.apparent_power_str = tk.StringVar(name='S')
        self.active_power_str = tk.StringVar(name='P')
        self.reactive_power_str = tk.StringVar(name='Q')
        row_2 = [self.apparent_power_str, self.active_power_str, self.reactive_power_str]

        column_count = max(len(row_1), len(row_2))

        for j in range(column_count):
            col_frame = ttk.Frame(variables_frame)
            col_frame.grid(
                row=0, column=j, sticky=tk.EW, padx=5, pady=5)

            for i, row in enumerate([row_1, row_2]):
                if i >= len(row):
                    continue

                ttk.Label(col_frame, text=f'{row[j]._name}', style='Text.TLabel').grid(
                    row=i, column=0, sticky=tk.W, padx=(5, 0), pady=5)
                ttk.Label(col_frame, text=f'=', style='Text.TLabel').grid(
                    row=i, column=1, sticky=tk.W, padx=0, pady=5)
                ttk.Label(col_frame, textvariable=row[j], style='Text.TLabel', width=4, anchor='e').grid(
                    row=i, column=2, sticky=tk.W, padx=(0, 5), pady=5)

        pf_convention_frame = ttk.Frame(self.frame)
        pf_convention_frame.pack(
            side=tk.TOP, fill=tk.BOTH, expand=True, padx=5, pady=5)

        # TODO: Review http://sunspec.org/wp-content/uploads/2016/08/DERPowerValueEncodingv6.pdf
        self.pf_sign_convention = tk.StringVar(value='EEI', name='SignConvention')
        ttk.Label(pf_convention_frame, text='PF Sign Convention:', style='Text.TLabel').pack(
            side=tk.LEFT, fill=tk.BOTH, expand=False
        )
        for sign_convention in ['EEI', 'IEC']:
            ttk.Radiobutton(pf_convention_frame,
                            text=sign_convention,
                            value=sign_convention,
                            variable=self.pf_sign_convention,
                            style='Text.TRadiobutton').pack(
                side=tk.LEFT, fill=tk.BOTH, expand=False, padx=10, pady=5)

    def setup(self):
        self._calculate_variables()

    def _calculate_variables(self, *_):
        self.voltage_str.set(f"{self.voltage.get():.2f}")
        self.current_str.set(f"{self.current.get():.2f}")
        self.cos_phi_str.set(f"{np.cos(self.phi.get()):.2f}")

        apparent_power = self.voltage.get() * self.current.get()
        active_power = apparent_power * np.cos(self.phi.get())
        reactive_power = apparent_power * np.sin(self.phi.get())

        self.apparent_power_str.set(f"{apparent_power:.2f}")
        self.active_power_str.set(f"{active_power:.2f}")
        self.reactive_power_str.set(f"{reactive_power:.2f}")


class PowerQuadrantsGUI(GUIBlock):
    def __init__(self):
        super().__init__(self.root)

        self.root.wm_title("Power Quadrants")

        self.pack(side=tk.TOP, fill=tk.BOTH, expand=True)

        left_block = ttk.Frame(self.frame)
        left_block.pack(side=tk.LEFT, fill=tk.BOTH, expand=True)
<<<<<<< HEAD

        QuadrantViewer(left_block).pack(side=tk.TOP, fill=tk.BOTH, expand=False, padx=5, pady=5)
        GraphOptionsPane(left_block).pack(side=tk.TOP, fill=tk.BOTH, expand=False, padx=5, pady=5)
        WaveformViewer(self.frame).pack(side=tk.LEFT, fill=tk.BOTH, expand=False, padx=5, pady=5)

    def init(self):
        super().init()
=======

        QuadrantViewer(left_block).pack(side=tk.TOP, fill=tk.BOTH, expand=False, padx=5, pady=5)
        GraphOptionsPane(left_block).pack(side=tk.TOP, fill=tk.BOTH, expand=False, padx=5, pady=5)
        WaveformViewer(self.frame).pack(side=tk.LEFT, fill=tk.BOTH, expand=False, padx=5, pady=5)
>>>>>>> f194dd08

        self.root.resizable(False, False)
        self.root.eval('tk::PlaceWindow . center')
        self.root.minsize(self.root.winfo_width(), self.root.winfo_height())

    def mainloop(self):
        self.init()
        self.root.mainloop()


def power_quadrants_gui():
    gui = PowerQuadrantsGUI()
    gui.mainloop()


if __name__ == "__main__":
    power_quadrants_gui()<|MERGE_RESOLUTION|>--- conflicted
+++ resolved
@@ -111,12 +111,9 @@
 
 class QuadrantViewer(GraphBlock):
     DIMENSIONS = 7, 7
-<<<<<<< HEAD
 
     def __init__(self, *args, **kwargs):
         super().__init__(*args, **kwargs)
-=======
->>>>>>> f194dd08
 
         self.ax = None
         self._button_held = False
@@ -217,11 +214,6 @@
 
         self.time_array = np.linspace(self.MIN_TIME, self.MAX_TIME, 100)
         self.phase_array = np.sin(self.OMEGA * self.time_array) + 1j * np.cos(self.OMEGA * self.time_array)
-<<<<<<< HEAD
-=======
-
-        super().__init__(*args, **kwargs)
->>>>>>> f194dd08
 
     def setup(self):
         fig = Figure(figsize=self.DIMENSIONS, dpi=100)
@@ -235,17 +227,10 @@
                             xlim=(self.MIN_TIME, self.MAX_TIME),
                             ylim=(-peak_power * 1.1, peak_power * 1.1)),
         )
-<<<<<<< HEAD
 
         self.upper_ax.xaxis.set_minor_locator(ticker.MultipleLocator(5))
         self.upper_ax.xaxis.set_minor_formatter('{x:.0f}')
 
-=======
-
-        self.upper_ax.xaxis.set_minor_locator(ticker.MultipleLocator(5))
-        self.upper_ax.xaxis.set_minor_formatter('{x:.0f}')
-
->>>>>>> f194dd08
         self.upper_ax.yaxis.set_minor_locator(ticker.MultipleLocator(0.5))
         self.upper_ax.yaxis.set_minor_formatter('{x:.1f}')
 
@@ -253,11 +238,7 @@
         self.middle_ax.grid(visible=True)
         self.lower_ax.grid(visible=True)
 
-<<<<<<< HEAD
         self.upper_ax.set_title('Voltage/Current Waveforms')
-=======
-        self.upper_ax.set_title('Votlage/Current Waveforms')
->>>>>>> f194dd08
         self.middle_ax.set_title('Current Decomposition')
         self.lower_ax.set_title('Power Decomposition')
 
@@ -270,6 +251,7 @@
         self.lower_ax.legend(loc='upper right')
 
     def refresh(self):
+        # Plot waveforms on the upper axis
         power_sign = np.sign(np.cos(self.phi.get()))
 
         # Convert voltage/current rms values to phasors
@@ -400,7 +382,6 @@
 
         left_block = ttk.Frame(self.frame)
         left_block.pack(side=tk.LEFT, fill=tk.BOTH, expand=True)
-<<<<<<< HEAD
 
         QuadrantViewer(left_block).pack(side=tk.TOP, fill=tk.BOTH, expand=False, padx=5, pady=5)
         GraphOptionsPane(left_block).pack(side=tk.TOP, fill=tk.BOTH, expand=False, padx=5, pady=5)
@@ -408,12 +389,6 @@
 
     def init(self):
         super().init()
-=======
-
-        QuadrantViewer(left_block).pack(side=tk.TOP, fill=tk.BOTH, expand=False, padx=5, pady=5)
-        GraphOptionsPane(left_block).pack(side=tk.TOP, fill=tk.BOTH, expand=False, padx=5, pady=5)
-        WaveformViewer(self.frame).pack(side=tk.LEFT, fill=tk.BOTH, expand=False, padx=5, pady=5)
->>>>>>> f194dd08
 
         self.root.resizable(False, False)
         self.root.eval('tk::PlaceWindow . center')
